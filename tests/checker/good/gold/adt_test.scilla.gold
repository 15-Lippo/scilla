{
  "cashflow_tags": {
    "State variables": [],
    "ADT constructors": [
      {
        "adt_test.TestType1": [
          { "constructor": "adt_test.Item1", "tags": [ "NoInfo" ] }
        ]
      }
    ]
  },
  "contract_info": {
    "scilla_major_version": "0",
    "vname": "BadLib",
    "params": [],
    "fields": [],
    "transitions": [],
    "procedures": [],
    "events": [],
    "ADTs": [
      {
<<<<<<< HEAD
        "tname": "adt_test.scilla.TestType1",
=======
        "tname": "Option",
        "tparams": [ "'A" ],
        "tmap": [
          { "cname": "Some", "argtypes": [ "'A" ] },
          { "cname": "None", "argtypes": [] }
        ]
      },
      {
        "tname": "adt_test.TestType2",
>>>>>>> 4ef03331
        "tparams": [],
        "tmap": [
          { "cname": "adt_test.Item3", "argtypes": [ "adt_test.TestType1" ] }
        ]
      },
<<<<<<< HEAD
      { "tname": "adt_test.scilla.TestType3", "tparams": [], "tmap": [] },
=======
>>>>>>> 4ef03331
      {
        "tname": "adt_test.TestType1",
        "tparams": [],
        "tmap": [
          { "cname": "adt_test.Item1", "argtypes": [ "Uint32" ] },
          { "cname": "adt_test.Item2", "argtypes": [] }
        ]
      },
      {
        "tname": "Bool",
        "tparams": [],
        "tmap": [
          { "cname": "True", "argtypes": [] },
          { "cname": "False", "argtypes": [] }
        ]
      },
      {
        "tname": "Nat",
        "tparams": [],
        "tmap": [
          { "cname": "Zero", "argtypes": [] },
          { "cname": "Succ", "argtypes": [ "Nat" ] }
        ]
      },
      {
        "tname": "List",
        "tparams": [ "'A" ],
        "tmap": [
          { "cname": "Cons", "argtypes": [ "'A", "List ('A)" ] },
          { "cname": "Nil", "argtypes": [] }
        ]
      },
      {
        "tname": "Pair",
        "tparams": [ "'A", "'B" ],
        "tmap": [ { "cname": "Pair", "argtypes": [ "'A", "'B" ] } ]
      },
<<<<<<< HEAD
      {
        "tname": "adt_test.scilla.TestType2",
        "tparams": [],
        "tmap": [
          { "cname": "Item3", "argtypes": [ "adt_test.scilla.TestType1" ] }
        ]
      }
=======
      { "tname": "adt_test.TestType3", "tparams": [], "tmap": [] }
>>>>>>> 4ef03331
    ]
  },
  "warnings": [
    {
      "warning_message":
        "No transition in contract BadLib contains an accept statement\n",
      "start_location": { "file": "", "line": 0, "column": 0 },
      "end_location": { "file": "", "line": 0, "column": 0 },
      "warning_id": 1
    }
  ],
  "gas_remaining": "7999"
}
<|MERGE_RESOLUTION|>--- conflicted
+++ resolved
@@ -19,9 +19,6 @@
     "events": [],
     "ADTs": [
       {
-<<<<<<< HEAD
-        "tname": "adt_test.scilla.TestType1",
-=======
         "tname": "Option",
         "tparams": [ "'A" ],
         "tmap": [
@@ -31,16 +28,11 @@
       },
       {
         "tname": "adt_test.TestType2",
->>>>>>> 4ef03331
         "tparams": [],
         "tmap": [
           { "cname": "adt_test.Item3", "argtypes": [ "adt_test.TestType1" ] }
         ]
       },
-<<<<<<< HEAD
-      { "tname": "adt_test.scilla.TestType3", "tparams": [], "tmap": [] },
-=======
->>>>>>> 4ef03331
       {
         "tname": "adt_test.TestType1",
         "tparams": [],
@@ -78,17 +70,7 @@
         "tparams": [ "'A", "'B" ],
         "tmap": [ { "cname": "Pair", "argtypes": [ "'A", "'B" ] } ]
       },
-<<<<<<< HEAD
-      {
-        "tname": "adt_test.scilla.TestType2",
-        "tparams": [],
-        "tmap": [
-          { "cname": "Item3", "argtypes": [ "adt_test.scilla.TestType1" ] }
-        ]
-      }
-=======
       { "tname": "adt_test.TestType3", "tparams": [], "tmap": [] }
->>>>>>> 4ef03331
     ]
   },
   "warnings": [
