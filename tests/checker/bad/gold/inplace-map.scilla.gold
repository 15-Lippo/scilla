--- conflicted
+++ resolved
@@ -2,39 +2,8 @@
   "gas_remaining": "7913",
   "errors": [
     {
-<<<<<<< HEAD
-      "error_message": "Type error(s) in contract Test:\n",
-      "start_location": {
-        "file": "checker/bad/inplace-map.scilla",
-        "line": 7,
-        "column": 10
-      },
-      "end_location": { "file": "", "line": 0, "column": 0 }
-    },
-    {
-      "error_message": "Type error(s) in transition test1:\n",
-      "start_location": {
-        "file": "checker/bad/inplace-map.scilla",
-        "line": 13,
-        "column": 12
-      },
-      "end_location": { "file": "", "line": 0, "column": 0 }
-    },
-    {
-      "error_message": "Error in pattern matching \"is_owner\" of type Bool",
-      "start_location": {
-        "file": "checker/bad/inplace-map.scilla",
-        "line": 15,
-        "column": 9
-      },
-      "end_location": { "file": "", "line": 0, "column": 0 }
-    },
-    {
       "error_message":
-        "Type error in updating map gmap[k]\nType unassignable: Int32 expected, but String provided.",
-=======
-      "error_message": "Type mismatch: Int32 expected, but String provided.",
->>>>>>> 4ef03331
+        "Type unassignable: Int32 expected, but String provided.",
       "start_location": {
         "file": "checker/bad/inplace-map.scilla",
         "line": 19,
@@ -43,21 +12,8 @@
       "end_location": { "file": "", "line": 0, "column": 0 }
     },
     {
-<<<<<<< HEAD
-      "error_message": "Type error(s) in transition test2:\n",
-      "start_location": {
-        "file": "checker/bad/inplace-map.scilla",
-        "line": 34,
-        "column": 12
-      },
-      "end_location": { "file": "", "line": 0, "column": 0 }
-    },
-    {
       "error_message":
-        "Type error in updating map gmap3[c][b][c]\nType unassignable: String expected, but Int64 provided.",
-=======
-      "error_message": "Type mismatch: String expected, but Int64 provided.",
->>>>>>> 4ef03331
+        "Type unassignable: String expected, but Int64 provided.",
       "start_location": {
         "file": "checker/bad/inplace-map.scilla",
         "line": 38,
@@ -67,11 +23,7 @@
     },
     {
       "error_message":
-<<<<<<< HEAD
-        "Type error in updating map gmap3[a]\nType unassignable: Map (Int32) (Map (Int64) (String)) expected, but String provided.",
-=======
-        "Type mismatch: Map (Int32) (Map (Int64) (String)) expected, but String provided.",
->>>>>>> 4ef03331
+        "Type unassignable: Map (Int32) (Map (Int64) (String)) expected, but String provided.",
       "start_location": {
         "file": "checker/bad/inplace-map.scilla",
         "line": 45,
@@ -90,21 +42,7 @@
     },
     {
       "error_message":
-<<<<<<< HEAD
-        "Error in pattern matching \"d\" of type Option (Map (Int64) (String))",
-      "start_location": {
-        "file": "checker/bad/inplace-map.scilla",
-        "line": 68,
-        "column": 9
-      },
-      "end_location": { "file": "", "line": 0, "column": 0 }
-    },
-    {
-      "error_message":
-        "Type error in updating map gmap[dd]\nType unassignable: String expected, but Map (Int64) (String) provided.",
-=======
-        "Type mismatch: String expected, but Map (Int64) (String) provided.",
->>>>>>> 4ef03331
+        "Type unassignable: String expected, but Map (Int64) (String) provided.",
       "start_location": {
         "file": "checker/bad/inplace-map.scilla",
         "line": 70,
@@ -122,21 +60,8 @@
       "end_location": { "file": "", "line": 0, "column": 0 }
     },
     {
-<<<<<<< HEAD
-      "error_message": "Type error(s) in transition test7:\n",
-      "start_location": {
-        "file": "checker/bad/inplace-map.scilla",
-        "line": 91,
-        "column": 12
-      },
-      "end_location": { "file": "", "line": 0, "column": 0 }
-    },
-    {
       "error_message":
-        "Type error in updating map gmap3[b]\nType unassignable: String expected, but Int32 provided.",
-=======
-      "error_message": "Type mismatch: String expected, but Int32 provided.",
->>>>>>> 4ef03331
+        "Type unassignable: String expected, but Int32 provided.",
       "start_location": {
         "file": "checker/bad/inplace-map.scilla",
         "line": 95,
@@ -145,21 +70,8 @@
       "end_location": { "file": "", "line": 0, "column": 0 }
     },
     {
-<<<<<<< HEAD
-      "error_message": "Type error(s) in transition test8:\n",
-      "start_location": {
-        "file": "checker/bad/inplace-map.scilla",
-        "line": 98,
-        "column": 12
-      },
-      "end_location": { "file": "", "line": 0, "column": 0 }
-    },
-    {
       "error_message":
-        "Type error in getting map value gmap3[a][c][c]\nType unassignable: Int32 expected, but Int64 provided.",
-=======
-      "error_message": "Type mismatch: Int32 expected, but Int64 provided.",
->>>>>>> 4ef03331
+        "Type unassignable: Int32 expected, but Int64 provided.",
       "start_location": {
         "file": "checker/bad/inplace-map.scilla",
         "line": 102,
