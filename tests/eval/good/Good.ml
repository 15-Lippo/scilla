(*
  This file is part of scilla.

  Copyright (c) 2018 - present Zilliqa Research Pvt. Ltd.
  
  scilla is free software: you can redistribute it and/or modify it under the
  terms of the GNU General Public License as published by the Free Software
  Foundation, either version 3 of the License, or (at your option) any later
  version.
 
  scilla is distributed in the hope that it will be useful, but WITHOUT ANY
  WARRANTY; without even the implied warranty of MERCHANTABILITY or FITNESS FOR
  A PARTICULAR PURPOSE.  See the GNU General Public License for more details.
 
  You should have received a copy of the GNU General Public License along with
  scilla.  If not, see <http://www.gnu.org/licenses/>.
*)

open Core_kernel
open OUnit2

let explist =
  [
    "ackermann.scilexp";
    "addr.scilexp";
    "app2.scilexp";
    "app3.scilexp";
    "app4.scilexp";
    "app5.scilexp";
    "app.scilexp";
    "builtin1.scilexp";
    "builtin2.scilexp";
    "builtin3.scilexp";
    "builtin5.scilexp";
    "builtin6.scilexp";
    "builtin-strings.scilexp";
    "builtin-div.scilexp";
    "builtin-div2.scilexp";
    "builtin-div3.scilexp";
    "builtin-div4.scilexp";
    "builtin-pow.scilexp";
    "builtin-rem.scilexp";
    "builtin-rem2.scilexp";
    "builtin-rem3.scilexp";
    "builtin-badd.scilexp";
    "builtin-bsub.scilexp";
    "builtin-bech32-1.scilexp";
    "builtin-bech32-2.scilexp";
    "builtin-isqrt.scilexp";
    "builtin-eq-bystr.scilexp";
    "cons.scilexp";
    "fib.scilexp";
    "func_pair.scilexp";
    "hash1.scilexp";
    "hash2.scilexp";
    "hash3.scilexp";
    "hash4.scilexp";
    "hash5.scilexp";
    "hash_map_stable1.scilexp";
    "hash_map_stable2.scilexp";
    "hash_map_stable3.scilexp";
    "hof2.scilexp";
    "hof3.scilexp";
    "hof.scilexp";
    "id.scilexp";
    "int_conversions.scilexp";
    "int_to_nat.scilexp";
    "keccak256_1.scilexp";
    "keccak256_2.scilexp";
    "keccak256_3.scilexp";
    "keccak256_4.scilexp";
    "keccak256_5.scilexp";
    "ripemd160_1.scilexp";
    "ripemd160_2.scilexp";
    "ripemd160_5.scilexp";
    "let-builtin.scilexp";
    "let.scilexp";
    "list_append.scilexp";
    "list_eq.scilexp";
    "list_exists.scilexp";
    "list_filter.scilexp";
    "list_find.scilexp";
    "list_flatten.scilexp";
    "list_forall.scilexp";
    "list_head.scilexp";
    "list_length.scilexp";
    "list_map.scilexp";
    "list_mem.scilexp";
    "list_nth.scilexp";
    "list_product.scilexp";
    "list_reverse.scilexp";
    "list_sort.scilexp";
    "list_sort_eq.scilexp";
    "list_tail1.scilexp";
    "list_tail2.scilexp";
    "list_tail.scilexp";
    "list_unzip.scilexp";
    "list_zip.scilexp";
    "list_zip_with.scilexp";
    "list_foldl_while.scilexp";
    "list_foldl.scilexp";
    "list_foldr.scilexp";
    "map1.scilexp";
    "map2.scilexp";
    "map3.scilexp";
    "map4.scilexp";
    "map5.scilexp";
    "map6.scilexp";
    "map_remove_no_exception.scilexp";
    "map_no_keeping_old_bindings.scilexp";
    "map_to_list.scilexp";
    "msg.scilexp";
    "nat_eq_false.scilexp";
    "nat_eq_foldl.scilexp";
    "nat_to_int.scilexp";
    "nat_fold_stress.scilexp";
    "option.scilexp";
    "pair1.scilexp";
    "pair2.scilexp";
    "pair3.scilexp";
    "pm1.scilexp";
    "pm2.scilexp";
    "pm3.scilexp";
    "pm_app.scilexp";
    "pm_nesting.scilexp";
    "string1.scilexp";
    "string2.scilexp";
    "times_two.scilexp";
    "to_bystr.scilexp";
    "type_subst1.scilexp";
    "type_subst2.scilexp";
    "uint_conversions.scilexp";
    "let_in_let_in.scilexp";
    "builtin-schnorr_get_address.scilexp";
    "str-char-1.scilexp";
    "builtin-alt-bn128.scilexp";
<<<<<<< HEAD
    "polynetwork_header.scilexp";
    "polynetwork_next_var_uint1.scilexp";
    "polynetwork_next_var_uint2.scilexp";
    "polynetwork_next_var_uint3.scilexp";
    "polynetwork_next_var_uint4.scilexp";
    "polynetwork_next_var_uint5.scilexp";
    "polynetwork_next_var_uint6.scilexp";
    "polynetwork_next_var_uint7.scilexp";
    "polynetwork_extract_bystr1.scilexp";
    "polynetwork_extract_bystr2.scilexp";
    "polynetwork_extract_bystr3.scilexp";
    "polynetwork_getBookKeepers.scilexp";
=======
    "builtin-ecdsa_recover.scilexp";
>>>>>>> ff58176f
  ]

module Tests = Scilla_test.Util.DiffBasedTests (struct
  let gold_path dir f = [ dir; "eval"; "good"; "gold"; f ^ ".gold" ]

  let test_path f = [ "eval"; "good"; f ]

  let runner = "eval-runner"

  let ignore_predef_args = false

  let json_errors = true

  let gas_limit = Stdint.Uint64.of_int 4002000

  let custom_args = []

  let additional_libdirs = []

  let provide_init_arg = false

  let tests = explist

  let exit_code : UnixLabels.process_status = WEXITED 0
end)

let tests env = "good" >::: [ Tests.tests env ]<|MERGE_RESOLUTION|>--- conflicted
+++ resolved
@@ -134,7 +134,7 @@
     "builtin-schnorr_get_address.scilexp";
     "str-char-1.scilexp";
     "builtin-alt-bn128.scilexp";
-<<<<<<< HEAD
+    "builtin-ecdsa_recover.scilexp";
     "polynetwork_header.scilexp";
     "polynetwork_next_var_uint1.scilexp";
     "polynetwork_next_var_uint2.scilexp";
@@ -147,9 +147,6 @@
     "polynetwork_extract_bystr2.scilexp";
     "polynetwork_extract_bystr3.scilexp";
     "polynetwork_getBookKeepers.scilexp";
-=======
-    "builtin-ecdsa_recover.scilexp";
->>>>>>> ff58176f
   ]
 
 module Tests = Scilla_test.Util.DiffBasedTests (struct
