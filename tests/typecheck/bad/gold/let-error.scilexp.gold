{
  "errors": [
    {
<<<<<<< HEAD
      "error_message":
        "Type unassignable: Int32 expected, but Uint32 provided.",
      "start_location": { "file": "", "line": 0, "column": 0 },
=======
      "error_message": "Type mismatch: Int32 expected, but Uint32 provided.",
      "start_location": {
        "file": "typecheck/bad/let-error.scilexp",
        "line": 1,
        "column": 17
      },
>>>>>>> 4ef03331
      "end_location": { "file": "", "line": 0, "column": 0 }
    }
  ],
  "warnings": []
}<|MERGE_RESOLUTION|>--- conflicted
+++ resolved
@@ -1,18 +1,13 @@
 {
   "errors": [
     {
-<<<<<<< HEAD
       "error_message":
         "Type unassignable: Int32 expected, but Uint32 provided.",
-      "start_location": { "file": "", "line": 0, "column": 0 },
-=======
-      "error_message": "Type mismatch: Int32 expected, but Uint32 provided.",
       "start_location": {
         "file": "typecheck/bad/let-error.scilexp",
         "line": 1,
         "column": 17
       },
->>>>>>> 4ef03331
       "end_location": { "file": "", "line": 0, "column": 0 }
     }
   ],
