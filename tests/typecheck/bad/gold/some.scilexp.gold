{
  "errors": [
    {
      "error_message":
<<<<<<< HEAD
        "Type error in the initialiser of `p`:\nType unassignable: Option (Bool) expected, but Bool provided.",
=======
        "Type mismatch: Option (Bool) expected, but Bool provided.",
>>>>>>> 4ef03331
      "start_location": {
        "file": "typecheck/bad/some.scilexp",
        "line": 4,
        "column": 9
      },
      "end_location": { "file": "", "line": 0, "column": 0 }
    }
  ],
  "warnings": []
}<|MERGE_RESOLUTION|>--- conflicted
+++ resolved
@@ -2,11 +2,7 @@
   "errors": [
     {
       "error_message":
-<<<<<<< HEAD
-        "Type error in the initialiser of `p`:\nType unassignable: Option (Bool) expected, but Bool provided.",
-=======
-        "Type mismatch: Option (Bool) expected, but Bool provided.",
->>>>>>> 4ef03331
+        "Type unassignable: Option (Bool) expected, but Bool provided.",
       "start_location": {
         "file": "typecheck/bad/some.scilexp",
         "line": 4,
