--- conflicted
+++ resolved
@@ -3,11 +3,7 @@
   "errors": [
     {
       "error_message":
-<<<<<<< HEAD
-        "Duplicate entries or mismatch b/w message entries:\n{ [_amount -> (Uint128 0)],\n  [_origin -> (ByStr20 0xa2345678901234567890123456789012345678ab)],\n  [_sender -> (ByStr20 0xa2345678901234567890123456789012345678ab)],\n  [Unknown -> (Int32 0)] }\nand expected transition parameters[_amount : (PrimType Uint128), _origin : (Address()), _sender : (Address())]\n",
-=======
-        "Duplicate entries or mismatch b/w message entries:\n{ [_amount : Uint128 -> (Uint128 0)],\n  [_origin : ByStr20 -> (ByStr20 0xa2345678901234567890123456789012345678ab)],\n  [_sender : ByStr20 -> (ByStr20 0xa2345678901234567890123456789012345678ab)],\n  [Unknown : Int32 -> (Int32 0)] }\nand expected transition parameters[_amount : (PrimType Uint128), _origin : (PrimType ByStr20), _sender : (PrimType ByStr20)]\n",
->>>>>>> 85fd420d
+        "Duplicate entries or mismatch b/w message entries:\n{ [_amount : Uint128 -> (Uint128 0)],\n  [_origin : ByStr20 with end -> (ByStr20 0xa2345678901234567890123456789012345678ab)],\n  [_sender : ByStr20 with end -> (ByStr20 0xa2345678901234567890123456789012345678ab)],\n  [Unknown : Int32 -> (Int32 0)] }\nand expected transition parameters[_amount : (PrimType Uint128), _origin : (Address()), _sender : (Address())]\n",
       "start_location": { "file": "", "line": 0, "column": 0 },
       "end_location": { "file": "", "line": 0, "column": 0 }
     }
