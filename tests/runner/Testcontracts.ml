--- conflicted
+++ resolved
@@ -410,13 +410,8 @@
                 >::: build_contract_tests ~pplit:false env "remote_state_reads"
                        succ_code 1 11 [];
                 "remote_state_reads_2"
-<<<<<<< HEAD
-                >::: build_contract_tests ~pplit:false env "remote_state_reads_2"
-                       succ_code 1 3 [];
-=======
                 >::: build_contract_tests ~pplit:false env
                        "remote_state_reads_2" succ_code 1 3 [];
->>>>>>> 5dbc0177
                 "remote_state_reads"
                 >: build_contract_init_test env succ_code "remote_state_reads"
                      "init_assignable_map_types" ~is_library:false
@@ -432,15 +427,6 @@
                      "init_balance_and_nonce" ~is_library:false ~ipc_mode:true;
                 "address_eq_test"
                 >::: build_contract_tests ~pplit:false env "address_eq_test"
-<<<<<<< HEAD
-                       succ_code 1 9 [];
-                "address_list_traversal"
-                >::: build_contract_tests ~pplit:false env "address_list_traversal"
-                       succ_code 1 3 [];
-                "polymorphic_address"
-                >::: build_contract_tests ~pplit:false env "address_list_traversal"
-                       succ_code 1 2 [];
-=======
                        succ_code 1 10 [];
                 "address_list_traversal"
                 >::: build_contract_tests ~pplit:false env
@@ -448,7 +434,6 @@
                 "polymorphic_address"
                 >::: build_contract_tests ~pplit:false env
                        "address_list_traversal" succ_code 1 2 [];
->>>>>>> 5dbc0177
               ];
          "these_tests_must_FAIL"
          >::: [
