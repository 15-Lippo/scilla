--- conflicted
+++ resolved
@@ -93,11 +93,8 @@
   let r_stdlib_dir = ref [] in
   let r_input_file = ref "" in
   let r_json_errors = ref false in
-<<<<<<< HEAD
   let r_gua = ref false in
-=======
   let r_contract_info = ref false in
->>>>>>> e86df6a5
   let r_cf = ref false in
   let speclist = [
     ("-version", Arg.Unit (fun () -> 
@@ -128,9 +125,5 @@
   if !r_input_file = "" then
     (DebugMessage.perr @@ usage; exit 1);
   GlobalConfig.set_use_json_errors !r_json_errors;
-<<<<<<< HEAD
-  { input_file = !r_input_file; stdlib_dirs = !r_stdlib_dir; cf_flag = !r_cf; gua_flag = !r_gua }
-=======
   { input_file = !r_input_file; stdlib_dirs = !r_stdlib_dir; cf_flag = !r_cf;
-    p_contract_info = !r_contract_info }
->>>>>>> e86df6a5
+    gua_flag = !r_gua; p_contract_info = !r_contract_info }