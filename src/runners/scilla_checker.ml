--- conflicted
+++ resolved
@@ -130,12 +130,8 @@
       if lib_dirs = [] then stdlib_not_found_err ();
       (* Import whatever libs we want. *)
       let elibs = import_libs cmod.elibs  in
-<<<<<<< HEAD
-      let%bind (typed_cmod, tenv, typed_elibs) = check_typing cmod elibs  in
-=======
       let%bind (recursion_cmod, recursion_rec_principles, recursion_elibs) = check_recursion cmod elibs in
-      let%bind (typed_cmod, tenv) = check_typing recursion_cmod recursion_rec_principles recursion_elibs  in
->>>>>>> 20da54e2
+      let%bind (typed_cmod, tenv, typed_elibs) = check_typing recursion_cmod recursion_rec_principles recursion_elibs  in
       let%bind pm_checked_cmod = check_patterns typed_cmod  in
       let%bind _ = check_sanity pm_checked_cmod.contr  in
       let%bind event_info = check_events_info (EI.event_info pm_checked_cmod.contr)  in
