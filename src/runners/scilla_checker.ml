(*
  This file is part of scilla.

  Copyright (c) 2018 - present Zilliqa Research Pvt. Ltd.
  
  scilla is free software: you can redistribute it and/or modify it under the
  terms of the GNU General Public License as published by the Free Software
  Foundation, either version 3 of the License, or (at your option) any later
  version.
 
  scilla is distributed in the hope that it will be useful, but WITHOUT ANY
  WARRANTY; without even the implied warranty of MERCHANTABILITY or FITNESS FOR
  A PARTICULAR PURPOSE.  See the GNU General Public License for more details.
 
  You should have received a copy of the GNU General Public License along with
  scilla.  If not, see <http://www.gnu.org/licenses/>.
*)


open Syntax
open Core
open ErrorUtils
open PrettyPrinters
open ParserUtil
open DebugMessage
open MonadUtil
open Result.Let_syntax
open RunnerUtil
open PatternChecker
open SanityChecker
open GasUseAnalysis
open Recursion
open EventInfo
open Cashflow

module ParsedSyntax = ParserUtil.ParsedSyntax
module PSRep = ParserRep
module PERep = ParserRep

module Rec = ADTChecker.ScillaRecursion (PSRep) (PERep)
module RecSRep = Rec.OutputSRep
module RecERep = Rec.OutputERep

module TC = TypeChecker.ScillaTypechecker (RecSRep) (RecERep)
module TCSRep = TC.OutputSRep
module TCERep = TC.OutputERep

module PMC = ScillaPatternchecker (TCSRep) (TCERep)
module PMCSRep = PMC.SPR
module PMCERep = PMC.EPR

module SC = ScillaSanityChecker (TCSRep) (TCERep)
module EI = ScillaEventInfo (PMCSRep) (PMCERep)

module GUA = ScillaGUA (TCSRep) (TCERep)
module CF = ScillaCashflowChecker (TCSRep) (TCERep)

(* Check that the module parses *)
let check_parsing ctr  = 
    let parse_module =
      FrontEndParser.parse_file ScillaParser.cmodule ctr in
    match parse_module with
    | None -> exit 1 (* Error is printed by the parser. *)
    | Some cmod -> 
        plog @@ sprintf
          "\n[Parsing]:\nContract module [%s] is successfully parsed.\n" ctr;
        pure cmod

(* Type check the contract with external libraries *)
let check_recursion cmod elibs  =
  let open Rec in
  let res = recursion_module cmod recursion_principles elibs in
  match res with
  | Error msgs -> pout @@ scilla_error_to_string msgs ; res
  | Ok recursion_module -> pure @@ recursion_module

(* Type check the contract with external libraries *)
let check_typing cmod rprin elibs  =
  let open TC in
  let res = type_module cmod rprin elibs in
  match res with
  | Error msgs -> pout @@ scilla_error_to_string msgs ; res
  | Ok typed_module -> pure @@ typed_module

let check_patterns e  =
  let res = PMC.pm_check_module e in
  match res with
  | Error msg -> pout @@ scilla_error_to_string msg ; res
  | Ok pm_checked_module -> pure @@ pm_checked_module

let check_sanity m rlibs elibs =
  let res = SC.contr_sanity m rlibs elibs in
  match res with
  | Error msg -> pout @@ scilla_error_to_string msg ; res
  | Ok _ -> pure ()

let check_events_info einfo  =
  match einfo with
  | Error msg -> pout @@ scilla_error_to_string msg ; einfo
  | Ok _ -> einfo

let analyze_print_gas cmod typed_elibs =
  let res = GUA.gua_module cmod typed_elibs in
  match res with
  | Error msg -> pout @@ scilla_error_to_string msg ; res
  | Ok cpol ->
    let _ = List.iter ~f:(fun (i, pol) ->
        pout @@ sprintf "Gas use polynomial for transition %s:\n%s\n\n" (get_id i)
          (GUA.sprint_gup pol)
      ) cpol;
    in res

let check_cashflow typed_cmod =
  let j = CF.main typed_cmod in
  List.map j
    ~f:(fun (i, t) -> 
        (i, CF.ECFR.sexp_of_money_tag t |> Sexplib.Sexp.to_string))
<<<<<<< HEAD
=======

let check_version vernum =
  let (mver, _, _) = scilla_version in
  if vernum <> mver
  then
    let emsg =  sprintf "Scilla version mismatch. Expected %d vs Contract %d\n" mver vernum in
    let err = scilla_error_to_string (mk_error0 emsg) in
    (perr err; exit 1)

>>>>>>> 0c4aa4e9
let () =
    let cli = parse_cli () in
    let open GlobalConfig in
    StdlibTracker.add_stdlib_dirs cli.stdlib_dirs;
    set_debug_level Debug_None;
    (* Testsuite runs this executable with cwd=tests and ends
       up complaining about missing _build directory for logger.
       So disable the logger. *)
    let r = (
      let%bind cmod = check_parsing cli.input_file  in
      (* Get list of stdlib dirs. *)
      let lib_dirs = StdlibTracker.get_stdlib_dirs() in
      if lib_dirs = [] then stdlib_not_found_err ();
      (* Import whatever libs we want. *)
      let elibs = import_libs cmod.elibs  in
      let%bind (recursion_cmod, recursion_rec_principles, recursion_elibs) = check_recursion cmod elibs in
      let%bind (typed_cmod, tenv, typed_elibs, typed_rlibs) = check_typing recursion_cmod recursion_rec_principles recursion_elibs  in
      let%bind pm_checked_cmod = check_patterns typed_cmod  in
      let%bind _ = check_sanity typed_cmod typed_rlibs typed_elibs in
      let%bind event_info = check_events_info (EI.event_info pm_checked_cmod)  in
      let%bind _ = if cli.gua_flag then analyze_print_gas typed_cmod typed_elibs else pure [] in
      let cf_info_opt = if cli.cf_flag then Some (check_cashflow typed_cmod) else None in
      pure @@ (cmod, tenv, event_info, cf_info_opt)
    ) in
    match r with
    | Error el -> exit 1 (* we've already printed the error(s). *)
    | Ok (cmod, _, event_info, cf_info_opt) ->
        let base_output =
          [
            ("contract_info", (JSON.ContractInfo.get_json cmod.smver cmod.contr event_info));
            ("warnings", scilla_warning_to_json (get_warnings()))
          ] in
        let output_with_cf =
          match cf_info_opt with
          | None -> base_output
          | Some cf_info -> ("cashflow_tags", JSON.CashflowInfo.get_json cf_info) :: base_output in
        let j = `Assoc output_with_cf in
        check_version cmod.smver;
        pout (sprintf "%s\n" (Yojson.pretty_to_string j));<|MERGE_RESOLUTION|>--- conflicted
+++ resolved
@@ -115,9 +115,7 @@
   List.map j
     ~f:(fun (i, t) -> 
         (i, CF.ECFR.sexp_of_money_tag t |> Sexplib.Sexp.to_string))
-<<<<<<< HEAD
-=======
-
+      
 let check_version vernum =
   let (mver, _, _) = scilla_version in
   if vernum <> mver
@@ -126,7 +124,6 @@
     let err = scilla_error_to_string (mk_error0 emsg) in
     (perr err; exit 1)
 
->>>>>>> 0c4aa4e9
 let () =
     let cli = parse_cli () in
     let open GlobalConfig in
