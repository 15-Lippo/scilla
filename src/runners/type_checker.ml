--- conflicted
+++ resolved
@@ -20,11 +20,7 @@
 open Core
 open Printf
 open Syntax
-<<<<<<< HEAD
 open ParserUtil
-open Result.Let_syntax
-=======
->>>>>>> 62c3880e
 open TypeUtil
 open Recursion
 open RunnerUtil
