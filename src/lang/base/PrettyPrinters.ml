--- conflicted
+++ resolved
@@ -2,16 +2,16 @@
   This file is part of scilla.
 
   Copyright (c) 2018 - present Zilliqa Research Pvt. Ltd.
-
+  
   scilla is free software: you can redistribute it and/or modify it under the
   terms of the GNU General Public License as published by the Free Software
   Foundation, either version 3 of the License, or (at your option) any later
   version.
-
+ 
   scilla is distributed in the hope that it will be useful, but WITHOUT ANY
   WARRANTY; without even the implied warranty of MERCHANTABILITY or FITNESS FOR
   A PARTICULAR PURPOSE.  See the GNU General Public License for more details.
-
+ 
   You should have received a copy of the GNU General Public License along with
   scilla.  If not, see <http://www.gnu.org/licenses/>.
 *)
@@ -49,17 +49,17 @@
   let x = Caml.Hashtbl.fold (fun k v a ->
       (* let foldstart = Unix.gettimeofday() in *)
       (* let tstart = Unix.gettimeofday() in *)
-      let kjson = "key", (literal_to_json k) in
+    let kjson = "key", (literal_to_json k) in
       (* let kjson = "key", (`String "0x44345678901234567890123456789012345678cd") in *)
       (* let tend = Unix.gettimeofday() in *)
       (* kjson_counter := !kjson_counter +. (tend -. tstart); *)
       (* let tstart = Unix.gettimeofday() in *)
       (* let vjson = "val", (`String "100") in *)
-      let vjson = "val", (literal_to_json v) in
+    let vjson = "val", (literal_to_json v) in
       (* let tend = Unix.gettimeofday() in *)
       (* vjson_counter := !vjson_counter +. (tend -. tstart); *)
       (* let tstart = Unix.gettimeofday() in *)
-      let kv_json = `Assoc (kjson :: vjson :: []) in
+    let kv_json = `Assoc (kjson :: vjson :: []) in
       (* let tend = Unix.gettimeofday() in *)
       (* kvjson_counter := !kvjson_counter +. (tend -. tstart); *)
       (* let _ = Printf.printf "kvjson:%f\n" (Core.Float.sub tend tstart) in *)
@@ -79,7 +79,7 @@
   | v1 :: vn ->
     let j2 = literal_to_json v1 in
     let jvn= adtargs_to_json vn in
-    (j2 :: jvn)
+      (j2 :: jvn)
   | _ -> []
 
 and adttyps_to_json tlist =
@@ -87,7 +87,7 @@
   | t1 :: tn ->
     let j1 = `String (pp_typ t1) in
     let jtn = adttyps_to_json tn in
-    (j1 :: jtn)
+      (j1 :: jtn)
   | _ -> []
 
 and literal_to_json lit =
@@ -107,17 +107,17 @@
   | ADTValue (n, t, v) as ls ->
     let open Datatypes in
     let (a, _) = lookup_constructor_exn n in
-    if a.tname = "List"
+     if a.tname = "List"
     then
       (* We make an exception for Lists and print them as a JSON array. *)
       (match Datatypes.scilla_list_to_ocaml_rev ls with
-       | Ok ls' -> 
-         let ls'' = List.rev_map ls' ~f:(fun a -> literal_to_json a) in
+      | Ok ls' -> 
+        let ls'' = List.rev_map ls' ~f:(fun a -> literal_to_json a) in
          let lsa = `List ls'' in
          (* let tend = Unix.gettimeofday() in *)
          (* let _ = Printf.printf "map:%f\n" (Core.Float.sub tend tstart) in *)
          lsa
-       | Error emsg -> raise (Utils.InternalError emsg))
+      | Error emsg -> raise (Utils.InternalError emsg))
     else
       let argtl = adttyps_to_json t in
       let argl = adtargs_to_json v in
@@ -149,7 +149,7 @@
       ("end_location", loc_to_json e.endl);
     ] in
   let ejl = List.fold_right elist ~init:[] ~f:(fun e acc -> (err_to_json e) :: acc) in
-  `List ejl
+    `List ejl
 
 let scilla_warning_to_json wlist =
   let warning_to_json (w : scilla_warning) =
@@ -160,15 +160,15 @@
       ("warning_id", `Int w.wid);
     ] in
   let ejl = List.fold_right wlist ~init:[] ~f:(fun e acc -> (warning_to_json e) :: acc) in
-  `List ejl
+    `List ejl
 
 let scilla_error_to_jstring ?(pp = true) elist =
   let j' = scilla_error_to_json elist in
   let k' = scilla_warning_to_json (get_warnings()) in
   let j = `Assoc [
-      ("errors", j');
-      ("warnings", k');
-    ] in
+    ("errors", j');
+    ("warnings", k');
+  ] in
   if pp then Basic.pretty_to_string j
   else Basic.to_string j
 
@@ -178,7 +178,7 @@
     let msg = strip_nl e.emsg in
     (sprintf "%s:%d:%d: error: %s" e.startl.fname e.startl.lnum e.startl.cnum msg)
   in
-  (List.fold elist ~init:"" ~f:(fun acc e -> acc ^ "\n" ^ (pp e))) ^ "\n"
+    (List.fold elist ~init:"" ~f:(fun acc e -> acc ^ "\n" ^ (pp e))) ^ "\n"
 
 let scilla_warning_to_sstring wlist =
   let strip_nl s = Str.global_replace (Str.regexp "[\n]") " " s in
@@ -186,7 +186,7 @@
     let msg = strip_nl w.wmsg in
     (sprintf "%s:%d:%d: warning: [%d] %s" w.wstartl.fname w.wstartl.lnum w.wstartl.cnum w.wid msg)
   in
-  (List.fold wlist ~init:"" ~f:(fun acc e -> acc ^ "\n" ^ (pp e))) ^ "\n"
+    (List.fold wlist ~init:"" ~f:(fun acc e -> acc ^ "\n" ^ (pp e))) ^ "\n"
 
 let scilla_error_to_string elist  =
   if GlobalConfig.use_json_errors()
@@ -198,10 +198,10 @@
   let j' = scilla_error_to_json elist in
   let k' = scilla_warning_to_json (get_warnings ()) in
   let j = `Assoc [
-      ("gas_remaining", `String (Uint64.to_string gas_remaining));
-      ("errors", j');
-      ("warnings", k');
-    ] in
+    ("gas_remaining", `String (Uint64.to_string gas_remaining));
+    ("errors", j');
+    ("warnings", k');
+  ] in
   if pp then Basic.pretty_to_string j
   else Basic.to_string j
 
@@ -209,9 +209,9 @@
   if GlobalConfig.use_json_errors()
   then scilla_error_gas_jstring gas_remaining elist
   else
-    (scilla_error_to_sstring elist) ^
-    (scilla_warning_to_sstring (get_warnings())) ^
-    (sprintf "Gas remaining: %s\n" (Uint64.to_string gas_remaining))
+  (scilla_error_to_sstring elist) ^
+  (scilla_warning_to_sstring (get_warnings())) ^
+  (sprintf "Gas remaining: %s\n" (Uint64.to_string gas_remaining))
 
 let fatal_error err =
   DebugMessage.perr @@ scilla_error_to_string err; exit 1
@@ -228,7 +228,6 @@
   sprintf "%d.%d.%d" major minor patch
 
 let rec pp_literal_simplified l =
-<<<<<<< HEAD
     let open Int in
     match l with
     | StringLit s -> "(String " ^ "\"" ^ s ^ "\"" ^ ")"
@@ -287,67 +286,6 @@
         )
     | Clo _ -> "<closure>"
     | TAbs _ -> "<type_closure>"
-=======
-  let open Int in
-  match l with
-  | StringLit s -> "(String " ^ "\"" ^ s ^ "\"" ^ ")"
-  (* (bit-width, value) *)
-  | IntLit i -> "(Int" ^ (Int.to_string (int_lit_width i))^ " " ^ (string_of_int_lit i) ^ ")"
-  (* (bit-width, value) *)
-  | UintLit i -> "(Uint" ^ (Int.to_string (uint_lit_width i))^ " " ^ (string_of_uint_lit i) ^ ")"
-  | BNum b -> "(BNum " ^ b ^ ")"
-  | ByStr s -> "(ByStr " ^ s ^ ")"
-  | ByStrX (i, s) -> "(ByStr" ^ (to_string i) ^ " " ^ s ^ ")"
-  | Msg m ->
-    let items = "[" ^
-                List.fold_left m ~init:"" ~f:(fun a (s, l') ->
-                    let t = "(" ^ s ^ " : " ^ (pp_literal_simplified l') ^ ")" in
-                    if String.is_empty a then t else a ^ " ; " ^ t
-                  ) ^ "]" in
-    ("(Message " ^ items ^ ")")
-  | Map ((_, _), kv) ->
-    (* we don't print mtype as that's printed for every entry. *)
-    let items = "[" ^
-                (Caml.Hashtbl.fold (fun k v a ->
-                     let t = "(" ^ (pp_literal_simplified k) ^ " => " ^ (pp_literal_simplified v) ^ ")" in
-                     if String.is_empty a then t else a ^ "; " ^ t
-                   ) kv "")  ^ "]" in
-    ("(Map " ^ items ^ ")")
-  | ADTValue (cn, _, al) ->
-    (match cn with
-     | "Cons" ->
-       (* Print non-empty lists in a readable way. *)
-       let rec pcons largs =
-         if List.length largs = 0 then "(Nil)" else
-           let this = (pp_literal_simplified (List.nth_exn largs 0)) ^ ", " in
-           let next =
-             if List.length largs <> 2 then "(Malformed List)" else
-               (match (List.nth_exn largs 1) with
-                | ADTValue(_, _, al') ->
-                  pcons al'
-                | _ -> "(Malformed List") in
-           (this ^ next)
-       in
-       "(List " ^ pcons al ^ ")"
-     | "Zero" | "Succ" ->
-       let rec counter largs =
-         if List.length largs = 0 then "0" else
-         if List.length largs <> 1 then "(Malformed Nat)" else
-           (match (List.nth_exn largs 0) with
-            | ADTValue (_, _, al') ->
-              Int.to_string ((Int.of_string (counter al')) + 1)
-            | _ -> "(Malformed Nat)")
-       in
-       "(Nat "^ (counter al) ^ ")"
-     | _ ->
-       (* Generic printing for other ADTs. *)
-       "(" ^ cn ^
-       List.fold_left al ~init:"" ~f:(fun a l' -> a ^ " " ^ (pp_literal_simplified l'))
-       ^ ")"
-    )
-  | Clo _ -> "<closure>"
-  | TAbs _ -> "<type_closure>"
->>>>>>> 830a9433
 
 
 let pp_literal_json l =
@@ -363,7 +301,7 @@
       ~f:(fun (k, v) -> sprintf " [%s -> %s]" k (pp_literal v)) in
   let cs = String.concat ~sep:",\n " ps in
   sprintf "{%s }" cs
-
+    
 let pp_literal_list ls =
   let ps = List.map ls
       ~f:(fun l -> sprintf " %s" (pp_literal l)) in
