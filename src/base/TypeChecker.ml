--- conflicted
+++ resolved
@@ -368,16 +368,11 @@
         in
         let payload_type fld pld remaining_gas =
           let check_field_type seen_type =
-<<<<<<< HEAD
-            match Caml.List.assoc_opt fld CU.msg_mandatory_field_types with
-            | Some fld_t when not @@ type_assignable fld_t seen_type ->
-=======
             match
               List.Assoc.find CU.msg_mandatory_field_types fld
                 ~equal:String.( = )
             with
-            | Some fld_t when not ([%equal: typ] fld_t seen_type) ->
->>>>>>> b657466e
+            | Some fld_t when not @@ type_assignable fld_t seen_type ->
                 fail1
                   (sprintf
                      "Type mismatch for Message field %s. Expected %s but got \
