--- conflicted
+++ resolved
@@ -151,14 +151,8 @@
         else
           let etyp = List.nth_exn tlist_verify 0 in
           List.fold_right vli
-<<<<<<< HEAD
-            ~f:(fun vl acc ->
-              ADTValue ("Cons", [ etyp ], [ json_to_lit_exn etyp vl; acc ]))
-            ~init:(ADTValue ("Nil", [ etyp ], []))
-=======
-            ~f:(fun vl acc -> build_cons_lit (json_to_lit etyp vl) etyp acc)
+            ~f:(fun vl acc -> build_cons_lit (json_to_lit_exn etyp vl) etyp acc)
             ~init:(build_nil_lit etyp)
->>>>>>> 4ef03331
     | `Assoc _ ->
         let constr_str = member_exn "constructor" j |> to_string_exn in
         let constr = parse_as_name constr_str in
@@ -256,14 +250,8 @@
   let tstring = member_exn "type" json |> to_string_exn in
   let t = parse_typ_exn tstring in
   let v = member_exn "value" json in
-<<<<<<< HEAD
-  if GlobalConfig.validate_json () (* TODO: Add command line flag. *) then
-    (n, t, json_to_lit_exn t v)
-  else (n, t, JSONParser.parse_json t v)
-=======
-  if GlobalConfig.validate_json () then (n, json_to_lit t v)
+  if GlobalConfig.validate_json () then (n, json_to_lit_exn t v)
   else (n, JSONParser.parse_json t v)
->>>>>>> 4ef03331
 
 (****************************************************************)
 (*                    JSON printing                             *)
@@ -293,7 +281,7 @@
 
 let get_address_literal l =
   match l with
-  | ByStrX bs when Bystrx.width bs = address_length ->
+  | ByStrX bs when Bystrx.width bs = Type.address_length ->
       Some (Bystrx.hex_encoding bs)
   | _ -> None
 
@@ -330,17 +318,12 @@
   (* Given the json data from an init file, return extlib fields *)
   let get_init_extlibs init_data =
     let extlibs =
-<<<<<<< HEAD
-      List.filter allf ~f:(fun (name, _ty, _v) ->
-          String.(name = ContractUtil.extlibs_label))
-=======
-      List.filter init_data ~f:(fun (name, _) ->
+      List.filter init_data ~f:(fun (name, _v) ->
           String.(name = JSONName.as_string ContractUtil.extlibs_label))
->>>>>>> 4ef03331
     in
     match extlibs with
     | [] -> []
-    | [ (_name, _ty, lit) ] -> (
+    | [ (_name, lit) ] -> (
         match Datatypes.scilla_list_to_ocaml lit with
         | Error _ ->
             raise
@@ -356,8 +339,8 @@
                   when is_pair_ctr_name c
                        && [%equal: JSONType.t] t1 JSONType.string_typ
                        && [%equal: JSONType.t] t2
-                            (JSONType.bystrx_typ address_length)
-                       && Bystrx.width bs = address_length ->
+                            (JSONType.bystrx_typ Type.address_length)
+                       && Bystrx.width bs = Type.address_length ->
                     (name, Bystrx.hex_encoding bs)
                 | _ ->
                     raise
@@ -429,23 +412,18 @@
     in
     let sender =
       ( sender_label,
-        build_prim_lit_exn (JSONType.bystrx_typ address_length) senders )
+        build_prim_lit_exn (JSONType.bystrx_typ Type.address_length) senders )
     in
     let origin =
       ( origin_label,
-        build_prim_lit_exn (JSONType.bystrx_typ address_length) origins )
+        build_prim_lit_exn (JSONType.bystrx_typ Type.address_length) origins )
     in
     let pjlist = member_exn "params" json |> to_list_exn in
-<<<<<<< HEAD
     let params = List.map pjlist ~f:(fun f ->
-      let (name, _ty, v) = jobj_to_statevar f in
+      let (name, v) = jobj_to_statevar f in
       (name, v)
     ) in
-    tag :: amount :: sender :: params
-=======
-    let params = List.map pjlist ~f:jobj_to_statevar in
     tag :: amount :: origin :: sender :: params
->>>>>>> 4ef03331
 
   (* Same as message_to_jstring, but instead gives out raw json, not it's string *)
   let message_to_json message =
@@ -583,11 +561,7 @@
     let adts_to_json (alist : adt list) =
       let jlist =
         List.map alist ~f:(fun a ->
-<<<<<<< HEAD
-            let tname = `String (Syntax.adt_tname_deflib a.tname) in
-=======
             let tname = `String (JSONName.as_string a.tname) in
->>>>>>> 4ef03331
             let tparams = `List (List.map a.tparams ~f:(fun t -> `String t)) in
             let tmap =
               `List
