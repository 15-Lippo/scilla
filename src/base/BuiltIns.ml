--- conflicted
+++ resolved
@@ -382,19 +382,13 @@
 
     let eq_arity = 2
 
-<<<<<<< HEAD
-    let eq_elab sc ts =
-      match ts with
-      | [ bstyp1; bstyp2 ]
+    let eq_elab sc targs ts =
+      match (targs, ts) with
+      | [], [ bstyp1; bstyp2 ]
         when (* Addresses should be compared as ByStr20 *)
              is_address_type bstyp1 || is_address_type bstyp2 ->
           elab_tfun_with_args_no_gas sc [ bystrx_typ Type.address_length ]
-      | [ bstyp1; bstyp2 ]
-=======
-    let eq_elab sc targs ts =
-      match (targs, ts) with
       | [], [ bstyp1; bstyp2 ]
->>>>>>> b27952db
         when (* We want both types to be ByStr with equal width. *)
              is_bystrx_type bstyp1 && [%equal: BIType.t] bstyp1 bstyp2 ->
           elab_tfun_with_args_no_gas sc [ bstyp1 ]
@@ -416,12 +410,6 @@
     let ripemd160hash_type =
       tfun_typ "'A" @@ fun_typ (tvar "'A") (bystrx_typ Type.address_length)
 
-<<<<<<< HEAD
-    let ripemd160hash ls _ =
-      hash_helper ripemd160_hasher "ripemd160hash" Type.address_length ls
-
-=======
->>>>>>> b27952db
     (* ByStr -> Option ByStrX *)
     let to_bystrx_type x = fun_typ bystr_typ (option_typ (bystrx_typ x))
 
@@ -602,22 +590,6 @@
 
     let schnorr_get_address_arity = 1
 
-<<<<<<< HEAD
-    let schnorr_get_address ls _ =
-      match ls with
-      | [ ByStrX pubkey ] when Bystrx.width pubkey = pubkey_len -> (
-          let pks = Bystrx.to_raw_bytes pubkey in
-          (* Hash the public key *)
-          let pkh = sha256_hasher pks in
-          (* and extract the least significant 20 bytes. *)
-          let addr = Core_kernel.String.suffix pkh 20 in
-          match Bystrx.of_raw_bytes Type.address_length addr with
-          | Some bs -> pure @@ ByStrX bs
-          | None -> builtin_fail "schnorr_get_address: Internal error." ls )
-      | _ -> builtin_fail "schnorr_get_address" ls
-
-=======
->>>>>>> b27952db
     open Datatypes.SnarkTypes
 
     (* alt_bn128_G1_add : zksnark_g1point_typ -> zksnark_g1point_type ->
@@ -654,15 +626,9 @@
       @@ fun_typ (map_typ (tvar "'K") (tvar "'V"))
       @@ fun_typ (tvar "'K") bool_typ
 
-<<<<<<< HEAD
-    let contains_elab sc ts =
-      match ts with
-      | [ MapType (kt, vt); u ] when type_assignable ~expected:kt ~actual:u ->
-=======
     let contains_elab sc targs ts =
       match (targs, ts) with
-      | [], [ MapType (kt, vt); u ] when [%equal: BIType.t] kt u ->
->>>>>>> b27952db
+      | [], [ MapType (kt, vt); u ] when type_assignable ~expected:kt ~actual:u ->
           elab_tfun_with_args_no_gas sc [ kt; vt ]
       | _, _ -> fail0 "Failed to elaborate"
 
@@ -674,18 +640,11 @@
       @@ fun_typ (tvar "'K")
       @@ fun_typ (tvar "'V") (map_typ (tvar "'K") (tvar "'V"))
 
-<<<<<<< HEAD
-    let put_elab sc ts =
-      match ts with
-      | [ MapType (kt, vt); kt'; vt' ]
+    let put_elab sc targs ts =
+      match (targs, ts) with
+      | [], [ MapType (kt, vt); kt'; vt' ]
         when type_assignable ~expected:kt ~actual:kt'
              && type_assignable ~expected:vt ~actual:vt' ->
-=======
-    let put_elab sc targs ts =
-      match (targs, ts) with
-      | [], [ MapType (kt, vt); kt'; vt' ]
-        when [%equal: BIType.t] kt kt' && [%equal: BIType.t] vt vt' ->
->>>>>>> b27952db
           elab_tfun_with_args_no_gas sc [ kt; vt ]
       | _, _ -> fail0 "Failed to elaborate"
 
@@ -697,16 +656,10 @@
       @@ fun_typ (map_typ (tvar "'K") (tvar "'V"))
       @@ fun_typ (tvar "'K") (option_typ (tvar "'V"))
 
-<<<<<<< HEAD
-    let get_elab sc ts =
-      match ts with
-      | [ MapType (kt, vt); kt' ] when type_assignable ~expected:kt ~actual:kt'
+    let get_elab sc targs ts =
+      match (targs, ts) with
+      | [], [ MapType (kt, vt); kt' ] when type_assignable ~expected:kt ~actual:kt'
         ->
-=======
-    let get_elab sc targs ts =
-      match (targs, ts) with
-      | [], [ MapType (kt, vt); kt' ] when [%equal: BIType.t] kt kt' ->
->>>>>>> b27952db
           elab_tfun_with_args_no_gas sc [ kt; vt ]
       | _, _ -> fail0 "Failed to elaborate"
 
@@ -717,15 +670,9 @@
       @@ fun_typ (map_typ (tvar "'K") (tvar "'V"))
       @@ fun_typ (tvar "'K") (map_typ (tvar "'K") (tvar "'V"))
 
-<<<<<<< HEAD
-    let remove_elab sc ts =
-      match ts with
-      | [ MapType (kt, vt); u ] when type_assignable ~expected:kt ~actual:u ->
-=======
     let remove_elab sc targs ts =
       match (targs, ts) with
-      | [], [ MapType (kt, vt); u ] when [%equal: BIType.t] kt u ->
->>>>>>> b27952db
+      | [], [ MapType (kt, vt); u ] when type_assignable ~expected:kt ~actual:u ->
           elab_tfun_with_args_no_gas sc [ kt; vt ]
       | _, _ -> fail0 "Failed to elaborate"
 
